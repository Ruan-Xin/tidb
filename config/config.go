--- conflicted
+++ resolved
@@ -27,11 +27,8 @@
 	Store          string `json:"store" toml:"store"`
 	SlowThreshold  int    `json:"slow_threshold" toml:"slow_threshold"`
 	QueryLogMaxlen int    `json:"query_log_max_len" toml:"query_log_max_len"`
-<<<<<<< HEAD
 	ProxyProtocol  string `json:"proxy_protocol" toml:"proxy_protocol"`
-=======
 	TCPKeepAlive   bool   `json:"tcp_keep_alive" toml:"tcp_keep_alive"`
->>>>>>> 722c450e
 }
 
 var cfg *Config
