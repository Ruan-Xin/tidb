// Copyright 2016 PingCAP, Inc.
//
// Licensed under the Apache License, Version 2.0 (the "License");
// you may not use this file except in compliance with the License.
// You may obtain a copy of the License at
//
//     http://www.apache.org/licenses/LICENSE-2.0
//
// Unless required by applicable law or agreed to in writing, software
// distributed under the License is distributed on an "AS IS" BASIS,
// See the License for the specific language governing permissions and
// limitations under the License.

package expression

import (
	"time"

	log "github.com/Sirupsen/logrus"
	"github.com/pingcap/tidb/ast"
	"github.com/pingcap/tidb/kv"
	"github.com/pingcap/tidb/mysql"
	"github.com/pingcap/tidb/sessionctx/variable"
	"github.com/pingcap/tidb/util/codec"
	"github.com/pingcap/tidb/util/types"
	"github.com/pingcap/tipb/go-tipb"
)

// ExpressionsToPB converts expression to tipb.Expr.
func ExpressionsToPB(sc *variable.StatementContext, exprs []Expression, client kv.Client) (pbExpr *tipb.Expr, pushed []Expression, remained []Expression) {
	pc := PbConverter{client: client, sc: sc}
	for _, expr := range exprs {
		v := pc.ExprToPB(expr)
		if v == nil {
			remained = append(remained, expr)
			continue
		}
		pushed = append(pushed, expr)
		if pbExpr == nil {
			pbExpr = v
		} else {
			// Merge multiple converted pb expression into a CNF.
			pbExpr = &tipb.Expr{
				Tp:       tipb.ExprType_And,
				Children: []*tipb.Expr{pbExpr, v}}
		}
	}
	return
}

// ExpressionsToPBList converts expressions to tipb.Expr list for new plan.
func ExpressionsToPBList(sc *variable.StatementContext, exprs []Expression, client kv.Client) (pbExpr []*tipb.Expr) {
	pc := PbConverter{client: client, sc: sc}
	for _, expr := range exprs {
		v := pc.ExprToPB(expr)
		pbExpr = append(pbExpr, v)
	}
	return
}

// PbConverter supplys methods to convert TiDB expressions to TiPB.
type PbConverter struct {
	client kv.Client
	sc     *variable.StatementContext
}

// NewPBConverter creates a PbConverter.
func NewPBConverter(client kv.Client, sc *variable.StatementContext) PbConverter {
	return PbConverter{client: client, sc: sc}
}

// ExprToPB converts Expression to TiPB.
func (pc PbConverter) ExprToPB(expr Expression) *tipb.Expr {
	switch x := expr.(type) {
	case *Constant:
		return pc.constantToPBExpr(x)
	case *Column:
		return pc.columnToPBExpr(x)
	case *ScalarFunction:
		return pc.scalarFuncToPBExpr(x)
	}
	return nil
}

func (pc PbConverter) constantToPBExpr(con *Constant) *tipb.Expr {
	var (
		tp  tipb.ExprType
		val []byte
		d   = con.Value
		ft  = con.GetType()
	)

	switch d.Kind() {
	case types.KindNull:
		tp = tipb.ExprType_Null
	case types.KindInt64:
		tp = tipb.ExprType_Int64
		val = codec.EncodeInt(nil, d.GetInt64())
	case types.KindUint64:
		tp = tipb.ExprType_Uint64
		val = codec.EncodeUint(nil, d.GetUint64())
	case types.KindString:
		tp = tipb.ExprType_String
		val = d.GetBytes()
	case types.KindBytes:
		tp = tipb.ExprType_Bytes
		val = d.GetBytes()
	case types.KindFloat32:
		tp = tipb.ExprType_Float32
		val = codec.EncodeFloat(nil, d.GetFloat64())
	case types.KindFloat64:
		tp = tipb.ExprType_Float64
		val = codec.EncodeFloat(nil, d.GetFloat64())
	case types.KindMysqlDuration:
		tp = tipb.ExprType_MysqlDuration
		val = codec.EncodeInt(nil, int64(d.GetMysqlDuration().Duration))
	case types.KindMysqlDecimal:
		tp = tipb.ExprType_MysqlDecimal
		val = codec.EncodeDecimal(nil, d)
	case types.KindMysqlTime:
		if pc.client.IsRequestTypeSupported(kv.ReqTypeDAG, int64(tipb.ExprType_MysqlTime)) {
			tp = tipb.ExprType_MysqlTime
			loc := pc.sc.TimeZone
			t := d.GetMysqlTime()
			if t.Type == mysql.TypeTimestamp && loc != time.UTC {
				t.ConvertTimeZone(loc, time.UTC)
			}
			v, err := t.ToPackedUint()
			if err != nil {
				log.Errorf("Fail to encode value, err: %s", err.Error())
				return nil
			}
			val = codec.EncodeUint(nil, v)
			return &tipb.Expr{Tp: tp, Val: val, FieldType: toPBFieldType(ft)}
		}
		return nil
	default:
		return nil
	}
	if !pc.client.IsRequestTypeSupported(kv.ReqTypeSelect, int64(tp)) {
		return nil
	}
	return &tipb.Expr{Tp: tp, Val: val, FieldType: toPBFieldType(ft)}
}

func toPBFieldType(ft *types.FieldType) *tipb.FieldType {
	return &tipb.FieldType{
		Tp:      int32(ft.Tp),
		Flag:    uint32(ft.Flag),
		Flen:    int32(ft.Flen),
		Decimal: int32(ft.Decimal),
		Charset: ft.Charset,
		Collate: collationToProto(ft.Collate),
	}
}

func collationToProto(c string) int32 {
	v, ok := mysql.CollationNames[c]
	if ok {
		return int32(v)
	}
	return int32(mysql.DefaultCollationID)
}

func (pc PbConverter) columnToPBExpr(column *Column) *tipb.Expr {
	if !pc.client.IsRequestTypeSupported(kv.ReqTypeSelect, int64(tipb.ExprType_ColumnRef)) {
		return nil
	}
	switch column.GetType().Tp {
	case mysql.TypeBit, mysql.TypeSet, mysql.TypeEnum, mysql.TypeGeometry, mysql.TypeUnspecified:
		return nil
	}

	if pc.client.IsRequestTypeSupported(kv.ReqTypeDAG, kv.ReqSubTypeBasic) {
		return &tipb.Expr{
			Tp:        tipb.ExprType_ColumnRef,
			Val:       codec.EncodeInt(nil, int64(column.Index)),
			FieldType: toPBFieldType(column.RetType),
		}
	}
	id := column.ID
	// Zero Column ID is not a column from table, can not support for now.
	if id == 0 || id == -1 {
		return nil
	}

	return &tipb.Expr{
		Tp:  tipb.ExprType_ColumnRef,
		Val: codec.EncodeInt(nil, id)}
}

func (pc PbConverter) scalarFuncToPBExpr(expr *ScalarFunction) *tipb.Expr {
	switch expr.FuncName.L {
	case ast.LT, ast.LE, ast.EQ, ast.NE, ast.GE, ast.GT,
		ast.NullEQ:
		return pc.compareOpsToPBExpr(expr)
	case ast.Like:
		return pc.likeToPBExpr(expr)
	case ast.Plus, ast.Minus, ast.Mul, ast.Div:
		return pc.arithmeticalOpsToPBExpr(expr)
	case ast.LogicAnd, ast.LogicOr, ast.UnaryNot, ast.LogicXor:
		return pc.logicalOpsToPBExpr(expr)
	case ast.And, ast.Or, ast.BitNeg, ast.Xor:
		return pc.bitwiseFuncToPBExpr(expr)
	case ast.Case, ast.Coalesce, ast.If, ast.Ifnull, ast.IsNull, ast.IsTruth, ast.IsFalsity:
		return pc.builtinFuncToPBExpr(expr)
	case ast.JSONType, ast.JSONExtract, ast.JSONUnquote, ast.JSONValid,
		ast.JSONObject, ast.JSONArray, ast.JSONMerge, ast.JSONSet,
		ast.JSONInsert, ast.JSONReplace, ast.JSONRemove, ast.JSONContains:
		return pc.jsonFuncToPBExpr(expr)
	default:
		return nil
	}
}

func (pc PbConverter) compareOpsToPBExpr(expr *ScalarFunction) *tipb.Expr {
	var tp tipb.ExprType
	switch expr.FuncName.L {
	case ast.LT:
		tp = tipb.ExprType_LT
	case ast.LE:
		tp = tipb.ExprType_LE
	case ast.EQ:
		tp = tipb.ExprType_EQ
	case ast.NE:
		tp = tipb.ExprType_NE
	case ast.GE:
		tp = tipb.ExprType_GE
	case ast.GT:
		tp = tipb.ExprType_GT
	case ast.NullEQ:
		tp = tipb.ExprType_NullEQ
	}
	return pc.convertToPBExpr(expr, tp)
}

func (pc PbConverter) likeToPBExpr(expr *ScalarFunction) *tipb.Expr {
	if !pc.client.IsRequestTypeSupported(kv.ReqTypeSelect, int64(tipb.ExprType_Like)) {
		return nil
	}
<<<<<<< HEAD
	return pc.convertToPBExpr(expr, tipb.ExprType_Like)
=======
	// Only patterns like 'abc', '%abc', 'abc%', '%abc%' can be converted to *tipb.Expr for now.
	escape, ok := expr.GetArgs()[2].(*Constant)
	if !ok || escape.Value.IsNull() || byte(escape.Value.GetInt64()) != '\\' {
		return nil
	}
	pattern, ok := expr.GetArgs()[1].(*Constant)
	if !ok || pattern.Value.Kind() != types.KindString {
		return nil
	}
	for i, b := range pattern.Value.GetString() {
		switch b {
		case '\\', '_':
			return nil
		case '%':
			if i != 0 && i != len(pattern.Value.GetString())-1 {
				return nil
			}
		}
	}
	expr0 := pc.ExprToPB(expr.GetArgs()[0])
	if expr0 == nil {
		return nil
	}
	expr1 := pc.ExprToPB(expr.GetArgs()[1])
	if expr1 == nil {
		return nil
	}
	return &tipb.Expr{
		Tp:       tipb.ExprType_Like,
		Children: []*tipb.Expr{expr0, expr1}}
>>>>>>> 2762c441
}

func (pc PbConverter) arithmeticalOpsToPBExpr(expr *ScalarFunction) *tipb.Expr {
	var tp tipb.ExprType
	switch expr.FuncName.L {
	case ast.Plus:
		tp = tipb.ExprType_Plus
	case ast.Minus:
		tp = tipb.ExprType_Minus
	case ast.Mul:
		tp = tipb.ExprType_Mul
	case ast.Div:
		tp = tipb.ExprType_Div
	case ast.Mod:
		tp = tipb.ExprType_Mod
	case ast.IntDiv:
		tp = tipb.ExprType_IntDiv
	}
	return pc.convertToPBExpr(expr, tp)
}

func (pc PbConverter) logicalOpsToPBExpr(expr *ScalarFunction) *tipb.Expr {
	var tp tipb.ExprType
	switch expr.FuncName.L {
	case ast.LogicAnd:
		tp = tipb.ExprType_And
	case ast.LogicOr:
		tp = tipb.ExprType_Or
	case ast.LogicXor:
		tp = tipb.ExprType_Xor
	case ast.UnaryNot:
		tp = tipb.ExprType_Not
	}
	return pc.convertToPBExpr(expr, tp)
}

func (pc PbConverter) bitwiseFuncToPBExpr(expr *ScalarFunction) *tipb.Expr {
	var tp tipb.ExprType
	switch expr.FuncName.L {
	case ast.And:
		tp = tipb.ExprType_BitAnd
	case ast.Or:
		tp = tipb.ExprType_BitOr
	case ast.Xor:
		tp = tipb.ExprType_BitXor
	case ast.LeftShift:
		tp = tipb.ExprType_LeftShift
	case ast.RightShift:
		tp = tipb.ExprType_RighShift
	case ast.BitNeg:
		tp = tipb.ExprType_BitNeg
	}
	return pc.convertToPBExpr(expr, tp)
}

func (pc PbConverter) jsonFuncToPBExpr(expr *ScalarFunction) *tipb.Expr {
	var tp = jsonFunctionNameToPB[expr.FuncName.L]
	return pc.convertToPBExpr(expr, tp)
}

<<<<<<< HEAD
=======
func (pc PbConverter) inToPBExpr(expr *ScalarFunction) *tipb.Expr {
	if !pc.client.IsRequestTypeSupported(kv.ReqTypeSelect, int64(tipb.ExprType_In)) {
		return nil
	}

	pbExpr := pc.ExprToPB(expr.GetArgs()[0])
	if pbExpr == nil {
		return nil
	}
	listExpr := pc.constListToPB(expr.GetArgs()[1:])
	if listExpr == nil {
		return nil
	}
	return &tipb.Expr{
		Tp:       tipb.ExprType_In,
		Children: []*tipb.Expr{pbExpr, listExpr}}
}

func (pc PbConverter) constListToPB(list []Expression) *tipb.Expr {
	if !pc.client.IsRequestTypeSupported(kv.ReqTypeSelect, int64(tipb.ExprType_ValueList)) {
		return nil
	}

	// Only list of *Constant can be push down.
	datums := make([]types.Datum, 0, len(list))
	for _, expr := range list {
		v, ok := expr.(*Constant)
		if !ok {
			return nil
		}
		d := pc.constantToPBExpr(v)
		if d == nil {
			return nil
		}
		datums = append(datums, v.Value)
	}
	return pc.datumsToValueList(datums)
}

func (pc PbConverter) datumsToValueList(datums []types.Datum) *tipb.Expr {
	// Don't push value list that has different datum kind.
	prevKind := types.KindNull
	for _, d := range datums {
		if prevKind == types.KindNull {
			prevKind = d.Kind()
		}
		if !d.IsNull() && d.Kind() != prevKind {
			return nil
		}
	}
	err := types.SortDatums(pc.sc, datums)
	if err != nil {
		log.Error(err.Error())
		return nil
	}
	val, err := codec.EncodeValue(nil, datums...)
	if err != nil {
		log.Error(err.Error())
		return nil
	}
	return &tipb.Expr{Tp: tipb.ExprType_ValueList, Val: val}
}

>>>>>>> 2762c441
// GroupByItemToPB converts group by items to pb.
func GroupByItemToPB(sc *variable.StatementContext, client kv.Client, expr Expression) *tipb.ByItem {
	pc := PbConverter{client: client, sc: sc}
	e := pc.ExprToPB(expr)
	if e == nil {
		return nil
	}
	return &tipb.ByItem{Expr: e}
}

// SortByItemToPB converts order by items to pb.
func SortByItemToPB(sc *variable.StatementContext, client kv.Client, expr Expression, desc bool) *tipb.ByItem {
	pc := PbConverter{client: client, sc: sc}
	e := pc.ExprToPB(expr)
	if e == nil {
		return nil
	}
	return &tipb.ByItem{Expr: e, Desc: desc}
}

func (pc PbConverter) builtinFuncToPBExpr(expr *ScalarFunction) *tipb.Expr {
	switch expr.FuncName.L {
	case ast.Case, ast.If, ast.Ifnull, ast.Nullif:
		return pc.controlFuncsToPBExpr(expr)
	case ast.Coalesce, ast.IsNull:
		return pc.otherFuncsToPBExpr(expr)
	default:
		return nil
	}
}

func (pc PbConverter) otherFuncsToPBExpr(expr *ScalarFunction) *tipb.Expr {
	var tp tipb.ExprType
	switch expr.FuncName.L {
	case ast.Coalesce:
		tp = tipb.ExprType_Coalesce
	case ast.IsNull:
		tp = tipb.ExprType_IsNull
	}
	return pc.convertToPBExpr(expr, tp)
}

func (pc PbConverter) controlFuncsToPBExpr(expr *ScalarFunction) *tipb.Expr {
	var tp tipb.ExprType
	switch expr.FuncName.L {
	case ast.If:
		tp = tipb.ExprType_If
	case ast.Ifnull:
		tp = tipb.ExprType_IfNull
	case ast.Case:
		tp = tipb.ExprType_Case
	case ast.Nullif:
		tp = tipb.ExprType_NullIf
	}
	return pc.convertToPBExpr(expr, tp)
}

func (pc PbConverter) convertToPBExpr(expr *ScalarFunction, tp tipb.ExprType) *tipb.Expr {
	if !pc.client.IsRequestTypeSupported(kv.ReqTypeSelect, int64(tp)) {
		return nil
	}
	children := make([]*tipb.Expr, 0, len(expr.GetArgs()))
	for _, arg := range expr.GetArgs() {
		pbArg := pc.ExprToPB(arg)
		if pbArg == nil {
			return nil
		}
		children = append(children, pbArg)
	}
	if pc.client.IsRequestTypeSupported(kv.ReqTypeDAG, kv.ReqSubTypeSignature) {
		code := expr.Function.PbCode()
		if code > 0 {
			return &tipb.Expr{Tp: tipb.ExprType_ScalarFunc, Sig: code, Children: children, FieldType: toPBFieldType(expr.RetType)}
		}
		return nil
	}
	return &tipb.Expr{Tp: tp, Children: children}
}<|MERGE_RESOLUTION|>--- conflicted
+++ resolved
@@ -238,40 +238,7 @@
 	if !pc.client.IsRequestTypeSupported(kv.ReqTypeSelect, int64(tipb.ExprType_Like)) {
 		return nil
 	}
-<<<<<<< HEAD
 	return pc.convertToPBExpr(expr, tipb.ExprType_Like)
-=======
-	// Only patterns like 'abc', '%abc', 'abc%', '%abc%' can be converted to *tipb.Expr for now.
-	escape, ok := expr.GetArgs()[2].(*Constant)
-	if !ok || escape.Value.IsNull() || byte(escape.Value.GetInt64()) != '\\' {
-		return nil
-	}
-	pattern, ok := expr.GetArgs()[1].(*Constant)
-	if !ok || pattern.Value.Kind() != types.KindString {
-		return nil
-	}
-	for i, b := range pattern.Value.GetString() {
-		switch b {
-		case '\\', '_':
-			return nil
-		case '%':
-			if i != 0 && i != len(pattern.Value.GetString())-1 {
-				return nil
-			}
-		}
-	}
-	expr0 := pc.ExprToPB(expr.GetArgs()[0])
-	if expr0 == nil {
-		return nil
-	}
-	expr1 := pc.ExprToPB(expr.GetArgs()[1])
-	if expr1 == nil {
-		return nil
-	}
-	return &tipb.Expr{
-		Tp:       tipb.ExprType_Like,
-		Children: []*tipb.Expr{expr0, expr1}}
->>>>>>> 2762c441
 }
 
 func (pc PbConverter) arithmeticalOpsToPBExpr(expr *ScalarFunction) *tipb.Expr {
@@ -332,72 +299,6 @@
 	return pc.convertToPBExpr(expr, tp)
 }
 
-<<<<<<< HEAD
-=======
-func (pc PbConverter) inToPBExpr(expr *ScalarFunction) *tipb.Expr {
-	if !pc.client.IsRequestTypeSupported(kv.ReqTypeSelect, int64(tipb.ExprType_In)) {
-		return nil
-	}
-
-	pbExpr := pc.ExprToPB(expr.GetArgs()[0])
-	if pbExpr == nil {
-		return nil
-	}
-	listExpr := pc.constListToPB(expr.GetArgs()[1:])
-	if listExpr == nil {
-		return nil
-	}
-	return &tipb.Expr{
-		Tp:       tipb.ExprType_In,
-		Children: []*tipb.Expr{pbExpr, listExpr}}
-}
-
-func (pc PbConverter) constListToPB(list []Expression) *tipb.Expr {
-	if !pc.client.IsRequestTypeSupported(kv.ReqTypeSelect, int64(tipb.ExprType_ValueList)) {
-		return nil
-	}
-
-	// Only list of *Constant can be push down.
-	datums := make([]types.Datum, 0, len(list))
-	for _, expr := range list {
-		v, ok := expr.(*Constant)
-		if !ok {
-			return nil
-		}
-		d := pc.constantToPBExpr(v)
-		if d == nil {
-			return nil
-		}
-		datums = append(datums, v.Value)
-	}
-	return pc.datumsToValueList(datums)
-}
-
-func (pc PbConverter) datumsToValueList(datums []types.Datum) *tipb.Expr {
-	// Don't push value list that has different datum kind.
-	prevKind := types.KindNull
-	for _, d := range datums {
-		if prevKind == types.KindNull {
-			prevKind = d.Kind()
-		}
-		if !d.IsNull() && d.Kind() != prevKind {
-			return nil
-		}
-	}
-	err := types.SortDatums(pc.sc, datums)
-	if err != nil {
-		log.Error(err.Error())
-		return nil
-	}
-	val, err := codec.EncodeValue(nil, datums...)
-	if err != nil {
-		log.Error(err.Error())
-		return nil
-	}
-	return &tipb.Expr{Tp: tipb.ExprType_ValueList, Val: val}
-}
-
->>>>>>> 2762c441
 // GroupByItemToPB converts group by items to pb.
 func GroupByItemToPB(sc *variable.StatementContext, client kv.Client, expr Expression) *tipb.ByItem {
 	pc := PbConverter{client: client, sc: sc}
